/*
 * Copyright (c) 2013 Yahoo! Inc. All Rights Reserved.
 *
 * Licensed under the Apache License, Version 2.0 (the "License");
 * you may not use this file except in compliance with the License.
 * You may obtain a copy of the License at
 *
 *   http://www.apache.org/licenses/LICENSE-2.0
 *
 * Unless required by applicable law or agreed to in writing, software
 * distributed under the License is distributed on an "AS IS" BASIS,
 * WITHOUT WARRANTIES OR CONDITIONS OF ANY KIND, either express or implied.
 * See the License for the specific language governing permissions and
 * limitations under the License. See accompanying LICENSE file.
 */

package com.yahoo.storm.yarn;

import java.io.BufferedReader;
import java.io.File;
import java.io.FileReader;
import java.io.IOException;
import java.io.OutputStreamWriter;
import java.net.InetSocketAddress;
import java.nio.file.attribute.BasicFileAttributes;
import java.nio.file.FileSystems;
import java.nio.file.FileVisitResult;
import java.nio.file.Files;
import java.nio.file.PathMatcher;
import java.nio.file.SimpleFileVisitor;
import java.security.PrivilegedAction;
import java.util.ArrayList;
import java.util.Iterator;
import java.util.LinkedHashSet;
import java.util.List;
import java.util.Map;
import java.util.Set;

import org.apache.hadoop.conf.Configuration;
import org.apache.hadoop.fs.FSDataOutputStream;
import org.apache.hadoop.fs.FileStatus;
import org.apache.hadoop.fs.FileSystem;
import org.apache.hadoop.fs.Path;
import org.apache.hadoop.net.NetUtils;
import org.apache.hadoop.security.UserGroupInformation;
import org.apache.hadoop.security.token.Token;
import org.apache.hadoop.yarn.api.ContainerManager;
import org.apache.hadoop.yarn.api.records.ApplicationId;
import org.apache.hadoop.yarn.api.records.ContainerId;
import org.apache.hadoop.yarn.api.records.ContainerToken;
import org.apache.hadoop.yarn.api.records.LocalResource;
import org.apache.hadoop.yarn.api.records.LocalResourceType;
import org.apache.hadoop.yarn.api.records.LocalResourceVisibility;
import org.apache.hadoop.yarn.conf.YarnConfiguration;
import org.apache.hadoop.yarn.ipc.YarnRPC;
import org.apache.hadoop.yarn.security.ContainerTokenIdentifier;
import org.apache.hadoop.yarn.util.ConverterUtils;
import org.apache.hadoop.yarn.util.ProtoUtils;
import org.apache.hadoop.yarn.util.Records;
import org.yaml.snakeyaml.Yaml;

import com.google.common.base.Joiner;

class Util {

<<<<<<< HEAD
  private static final String STORM_CONF_PATH_STRING = "conf/storm.yaml";
=======
  private static final String STORM_CONF_PATH_STRING = 
      "conf" + Path.SEPARATOR + "storm.yaml";
>>>>>>> e20d245d
    
  static String getStormHome() {
      String ret = System.getProperty("storm.home");
      if (ret == null) {
        throw new RuntimeException("storm.home is not set");
      }
      return ret;
  }

  @SuppressWarnings("rawtypes")
  static String getStormVersion(Map conf) throws IOException {
    File releaseFile = new File(getStormHome(), "RELEASE");
    if (releaseFile.exists()) {
      BufferedReader reader = new BufferedReader(new FileReader(releaseFile));
      try {
        return reader.readLine().trim();
      } finally {
        reader.close();
      }
    } else {
      return "Unknown";
    }
  }

  static LocalResource newYarnAppResource(FileSystem fs, Path path,
      LocalResourceType type, LocalResourceVisibility vis) throws IOException {
    Path qualified = fs.makeQualified(path);
    FileStatus status = fs.getFileStatus(qualified);
    LocalResource resource = Records.newRecord(LocalResource.class);
    resource.setType(type);
    resource.setVisibility(vis);
    resource.setResource(ConverterUtils.getYarnUrlFromPath(qualified)); 
    resource.setTimestamp(status.getModificationTime());
    resource.setSize(status.getLen());
    return resource;
  }

  @SuppressWarnings("rawtypes")
  static void rmNulls(Map map) {
    Set s = map.entrySet();
    Iterator it = s.iterator();
    while (it.hasNext()) {
      Map.Entry m =(Map.Entry)it.next();
      if (m.getValue() == null) 
        it.remove();
    }
  }

  @SuppressWarnings("rawtypes")
  static Path createConfigurationFileInFs(FileSystem fs,
<<<<<<< HEAD
          Map stormConf) throws IOException {
    // dump stringwriter's content into FS conf/storm.yaml
    Path confDst = new Path(STORM_CONF_PATH_STRING);
    Path dirDst = confDst.getParent();
    fs.mkdirs(dirDst);
=======
          String appHome, Map stormConf, YarnConfiguration yarnConf) 
          throws IOException {
    // dump stringwriter's content into FS conf/storm.yaml
    Path confDst = new Path(fs.getHomeDirectory(),
            appHome + Path.SEPARATOR + STORM_CONF_PATH_STRING);
    Path dirDst = confDst.getParent();
    fs.mkdirs(dirDst);
    
    //storm.yaml
>>>>>>> e20d245d
    FSDataOutputStream out = fs.create(confDst);
    Yaml yaml = new Yaml();
    OutputStreamWriter writer = new OutputStreamWriter(out);
    rmNulls(stormConf);
    yaml.dump(stormConf, writer);
    writer.close();
    out.close();

    //yarn-site.xml
    Path yarn_site_xml = new Path(dirDst, "yarn-site.xml");
    out = fs.create(yarn_site_xml);
    writer = new OutputStreamWriter(out);
    yarnConf.writeXml(writer);
    writer.close();
    out.close();   
    
    return dirDst;
  } 

  static LocalResource newYarnAppResource(FileSystem fs, Path path)
      throws IOException {
    return Util.newYarnAppResource(fs, path, LocalResourceType.FILE,
        LocalResourceVisibility.APPLICATION);
  }

  static ContainerManager getCMProxy(final YarnRPC rpc,
      ContainerId containerID, final String containerManagerBindAddr,
      ContainerToken containerToken, final Configuration hadoopConf)
      throws IOException {

    final InetSocketAddress cmAddr =
        NetUtils.createSocketAddr(containerManagerBindAddr);
    UserGroupInformation user = UserGroupInformation.getCurrentUser();

    if (UserGroupInformation.isSecurityEnabled()) {
      Token<ContainerTokenIdentifier> token =
          ProtoUtils.convertFromProtoFormat(containerToken, cmAddr);
      // the user in createRemoteUser in this context has to be ContainerID
      user = UserGroupInformation.createRemoteUser(containerID.toString());
      user.addToken(token);
    }

    ContainerManager proxy = user
        .doAs(new PrivilegedAction<ContainerManager>() {
          @Override
          public ContainerManager run() {
            return (ContainerManager) rpc.getProxy(ContainerManager.class,
                cmAddr, hadoopConf);
          }
        });
    return proxy;
  }

  @SuppressWarnings("rawtypes")
  private static List<String> buildCommandPrefix(Map conf, String childOptsKey) 
          throws IOException {
      String stormHomePath = getStormHome();
      List<String> toRet = new ArrayList<String>();
      toRet.add("java");
      toRet.add("-server");
      toRet.add("-Dstorm.home=" + stormHomePath);
      toRet.add("-Djava.library.path="
              + conf.get(backtype.storm.Config.JAVA_LIBRARY_PATH));
      toRet.add("-Dstorm.conf.file=" + new
              File(STORM_CONF_PATH_STRING).getName());
      toRet.add("-cp");
      toRet.add(buildClassPathArgument());

      if (conf.containsKey(childOptsKey)
              && conf.get(childOptsKey) != null) {
          toRet.add((String) conf.get(childOptsKey));
      }

      toRet.add("-Dlogback.configurationFile=" + FileSystems.getDefault()
              .getPath(stormHomePath, "logback", "cluster.xml")
              .toString());

      return toRet;
  }

  @SuppressWarnings("rawtypes")
  static List<String> buildUICommands(Map conf) throws IOException {
      List<String> toRet =
              buildCommandPrefix(conf, backtype.storm.Config.UI_CHILDOPTS);

      toRet.add("-Dlogfile.name=ui.log");
      toRet.add("backtype.storm.ui.core");

      return toRet;
  }

  @SuppressWarnings("rawtypes")
  static List<String> buildNimbusCommands(Map conf) throws IOException {
      List<String> toRet =
              buildCommandPrefix(conf, backtype.storm.Config.NIMBUS_CHILDOPTS);

      toRet.add("-Dlogfile.name=nimbus.log");
      toRet.add("backtype.storm.daemon.nimbus");

      return toRet;
  }

  @SuppressWarnings("rawtypes")
  static List<String> buildSupervisorCommands(Map conf) throws IOException {
      List<String> toRet =
              buildCommandPrefix(conf, backtype.storm.Config.NIMBUS_CHILDOPTS);

      toRet.add("-Dlogfile.name=supervisor.log");
      toRet.add("backtype.storm.daemon.supervisor");

      return toRet;
  }

  private static String buildClassPathArgument() throws IOException {
      List<String> paths = new ArrayList<String>();
      paths.add(new File(STORM_CONF_PATH_STRING).getParent());
      paths.add(getStormHome());
      for (String jarPath : findAllJarsInPaths(getStormHome(),
              getStormHome() + File.separator + "lib")) {
          paths.add(jarPath);
      }
      return Joiner.on(File.pathSeparatorChar).join(paths);
  }

  private static List<String> findAllJarsInPaths(String... pathStrs)
          throws IOException {
      java.nio.file.FileSystem fs = FileSystems.getDefault();
      final PathMatcher matcher = fs.getPathMatcher("glob:**.jar");
      final LinkedHashSet<String> pathSet = new LinkedHashSet<String>();
      for (String pathStr : pathStrs) {
          java.nio.file.Path start = fs.getPath(pathStr);
          Files.walkFileTree(start, new SimpleFileVisitor<java.nio.file.Path>() {
              @Override
              public FileVisitResult visitFile(java.nio.file.Path path,
                      BasicFileAttributes attrs) throws IOException {
                  if (attrs.isRegularFile() && matcher.matches(path)
                          && !pathSet.contains(path)) {
                      java.nio.file.Path parent = path.getParent();
                      pathSet.add(parent + File.separator + "*");
                      return FileVisitResult.SKIP_SIBLINGS;
                  }
                  return FileVisitResult.CONTINUE;
              }
          });
      }
      final List<String> toRet = new ArrayList<String>();
      for (String p : pathSet) {
          toRet.add(p);
      }
      return toRet;
  }

  static String getApplicationHomeForId(String id) {
      if (id.isEmpty()) {
          throw new IllegalArgumentException(
                  "The ID of the application cannot be empty.");
      }
      return ".storm" + Path.SEPARATOR + id;
  }
}
<|MERGE_RESOLUTION|>--- conflicted
+++ resolved
@@ -63,12 +63,8 @@
 
 class Util {
 
-<<<<<<< HEAD
-  private static final String STORM_CONF_PATH_STRING = "conf/storm.yaml";
-=======
   private static final String STORM_CONF_PATH_STRING = 
       "conf" + Path.SEPARATOR + "storm.yaml";
->>>>>>> e20d245d
     
   static String getStormHome() {
       String ret = System.getProperty("storm.home");
@@ -119,13 +115,6 @@
 
   @SuppressWarnings("rawtypes")
   static Path createConfigurationFileInFs(FileSystem fs,
-<<<<<<< HEAD
-          Map stormConf) throws IOException {
-    // dump stringwriter's content into FS conf/storm.yaml
-    Path confDst = new Path(STORM_CONF_PATH_STRING);
-    Path dirDst = confDst.getParent();
-    fs.mkdirs(dirDst);
-=======
           String appHome, Map stormConf, YarnConfiguration yarnConf) 
           throws IOException {
     // dump stringwriter's content into FS conf/storm.yaml
@@ -135,7 +124,6 @@
     fs.mkdirs(dirDst);
     
     //storm.yaml
->>>>>>> e20d245d
     FSDataOutputStream out = fs.create(confDst);
     Yaml yaml = new Yaml();
     OutputStreamWriter writer = new OutputStreamWriter(out);
