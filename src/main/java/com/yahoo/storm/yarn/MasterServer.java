--- conflicted
+++ resolved
@@ -115,57 +115,6 @@
 
     @SuppressWarnings("unchecked")
     public static void main(String[] args) throws Exception {
-<<<<<<< HEAD
-      System.err.println("Inside the AM!!!");
-      LOG.info("Starting the AM!!!!");
-      
-      Options opts = new Options();
-      opts.addOption("app_attempt_id", true, "App Attempt ID. Not to be used " +
-          "unless for testing purposes");
-
-      CommandLine cl = new GnuParser().parse(opts, args);
-
-      Map<String, String> envs = System.getenv();
-      _appAttemptID = Records.newRecord(ApplicationAttemptId.class);
-      if (cl.hasOption("app_attempt_id")) {
-          String appIdStr = cl.getOptionValue("app_attempt_id", "");
-          _appAttemptID = ConverterUtils.toApplicationAttemptId(appIdStr);
-      } else if (envs.containsKey(ApplicationConstants.AM_CONTAINER_ID_ENV)) {
-          ContainerId containerId = 
-            ConverterUtils.toContainerId(envs.get(ApplicationConstants.AM_CONTAINER_ID_ENV));
-          _appAttemptID = containerId.getApplicationAttemptId();
-      } else {
-          throw new IllegalArgumentException("Container and application attempt IDs not set in the environment");
-      }
-      
-      @SuppressWarnings("rawtypes")
-      Map storm_conf = Config.readStormConfig(null);
-      YarnConfiguration hadoopConf = new YarnConfiguration();
-      
-      final String host = InetAddress.getLocalHost().getHostName();
-      storm_conf.put("nimbus.host", host);
-      
-      StormAMRMClient client =
-          new StormAMRMClient(_appAttemptID, storm_conf, hadoopConf);
-      client.init(hadoopConf);
-      client.start();
-      
-      BlockingQueue<Container> launcherQueue =
-          new LinkedBlockingQueue<Container>();
-
-      try {
-        final int port = Utils.getInt(storm_conf.get(Config.MASTER_THRIFT_PORT));
-        final String target = host + ":" + port;
-        InetSocketAddress addr = NetUtils.createSocketAddr(target);
-        RegisterApplicationMasterResponse resp =
-            client.registerApplicationMaster(addr.getHostName(), port, null);
-        LOG.info("Got a registration response "+resp);
-        LOG.info("Max Capability "+resp.getMaximumResourceCapability());
-        client.setMaxResource(resp.getMaximumResourceCapability());
-        MasterServer server = new MasterServer(storm_conf, client);
-        LOG.info("Starting HB thread");
-            initAndStartHeartbeat(client, launcherQueue,
-=======
         LOG.info("Starting the AM!!!!");
 
         Options opts = new Options();
@@ -215,7 +164,6 @@
             rmClient.setMaxResource(resp.getMaximumResourceCapability());
             LOG.info("Starting HB thread");
             server.initAndStartHeartbeat(rmClient, launcherQueue,
->>>>>>> e20d245d
                     (Integer) storm_conf
                     .get(Config.MASTER_HEARTBEAT_INTERVAL_MILLIS));
             LOG.info("Starting launcher");
