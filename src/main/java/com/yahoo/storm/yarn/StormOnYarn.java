/*
 * Copyright (c) 2013 Yahoo! Inc. All Rights Reserved.
 *
 * Licensed under the Apache License, Version 2.0 (the "License");
 * you may not use this file except in compliance with the License.
 * You may obtain a copy of the License at
 *
 *   http://www.apache.org/licenses/LICENSE-2.0
 *
 * Unless required by applicable law or agreed to in writing, software
 * distributed under the License is distributed on an "AS IS" BASIS,
 * WITHOUT WARRANTIES OR CONDITIONS OF ANY KIND, either express or implied.
 * See the License for the specific language governing permissions and
 * limitations under the License. See accompanying LICENSE file.
 */

package com.yahoo.storm.yarn;

import java.io.IOException;
import java.net.InetSocketAddress;
import java.net.URL;
import java.net.URLDecoder;
import java.util.Enumeration;
import java.util.HashMap;
import java.util.Map;
import java.util.Vector;

import org.apache.hadoop.fs.FileSystem;
import org.apache.hadoop.fs.Path;
import org.apache.hadoop.yarn.api.ApplicationConstants;
import org.apache.hadoop.yarn.api.ApplicationConstants.Environment;
import org.apache.hadoop.yarn.api.protocolrecords.GetNewApplicationResponse;
import org.apache.hadoop.yarn.api.records.ApplicationId;
import org.apache.hadoop.yarn.api.records.ApplicationReport;
import org.apache.hadoop.yarn.api.records.ApplicationSubmissionContext;
import org.apache.hadoop.yarn.api.records.ContainerLaunchContext;
import org.apache.hadoop.yarn.api.records.FinalApplicationStatus;
import org.apache.hadoop.yarn.api.records.LocalResource;
import org.apache.hadoop.yarn.api.records.LocalResourceType;
import org.apache.hadoop.yarn.api.records.LocalResourceVisibility;
import org.apache.hadoop.yarn.api.records.Resource;
import org.apache.hadoop.yarn.api.records.YarnApplicationState;
import org.apache.hadoop.yarn.client.YarnClient;
import org.apache.hadoop.yarn.client.YarnClientImpl;
import org.apache.hadoop.yarn.conf.YarnConfiguration;
import org.apache.hadoop.yarn.exceptions.YarnRemoteException;
import org.apache.hadoop.yarn.util.Apps;
import org.apache.hadoop.yarn.util.ConverterUtils;
import org.apache.hadoop.yarn.util.Records;
import org.slf4j.Logger;
import org.slf4j.LoggerFactory;

import com.yahoo.storm.yarn.Config;
import com.yahoo.storm.yarn.generated.StormMaster;

public class StormOnYarn {
<<<<<<< HEAD
  private static final Logger LOG = LoggerFactory.getLogger(StormOnYarn.class);
  
  private YarnClient _yarn;
  private YarnConfiguration _hadoopConf;
  private ApplicationId _appId;
  @SuppressWarnings("rawtypes")
  private Map _stormConf;
  private MasterClient _client = null;
  
  private StormOnYarn(@SuppressWarnings("rawtypes") Map stormConf) {
    this(null, stormConf);
  }
  
  private StormOnYarn(ApplicationId appId, 
      @SuppressWarnings("rawtypes") Map stormConf) {
    _stormConf = stormConf;
    _appId = appId;
    _hadoopConf = new YarnConfiguration();
    _yarn = new YarnClientImpl();
    _yarn.init(_hadoopConf);
    _yarn.start();
  }
  
  public void stop() {
    if(_client != null) {
      _client.close();
    }
    _yarn.stop();
  }
  
  public ApplicationId getAppId() {
    //TODO make this immutable
    return _appId;
  }
  
  @SuppressWarnings("unchecked")
  private synchronized StormMaster.Client getClient() throws YarnRemoteException {
    if (_client == null) {
      //TODO need a way to force this to reconnect in case of an error
      ApplicationReport report = _yarn.getApplicationReport(_appId);
      String host = report.getHost();
      if (host == null) {
        throw new RuntimeException("No host returned for Application Master "
            + _appId);
      }
      if (_stormConf == null ) {
        _stormConf = new HashMap<Object,Object>();
      }
      _stormConf.put(Config.MASTER_HOST, host);
      int port = report.getRpcPort();
      _stormConf.put(Config.MASTER_THRIFT_PORT, port);
      LOG.info("Attaching to "+host+":"+port+" to talk to app master");
      //TODO need a better work around to the config not being set.
      _stormConf.put(Config.MASTER_TIMEOUT_SECS, 10);
      _client = MasterClient.getConfiguredClient(_stormConf);
=======
    private static final Logger LOG = LoggerFactory.getLogger(StormOnYarn.class);

    private YarnClient _yarn;
    private YarnConfiguration _hadoopConf;
    private ApplicationId _appId;
    @SuppressWarnings("rawtypes")
    private Map _stormConf;
    private MasterClient _client = null;
    private InetSocketAddress _yarnRMaddr;

    private StormOnYarn(@SuppressWarnings("rawtypes") Map stormConf) {
        this(null, stormConf);
    }

    private StormOnYarn(ApplicationId appId, @SuppressWarnings("rawtypes") Map stormConf) {        
        _hadoopConf = new YarnConfiguration();  
        _yarnRMaddr = _hadoopConf.getSocketAddr(YarnConfiguration.RM_ADDRESS, YarnConfiguration.DEFAULT_RM_ADDRESS, YarnConfiguration.DEFAULT_RM_PORT);
        _yarn = new YarnClientImpl(_yarnRMaddr);
        _stormConf = stormConf;
        _appId = appId;
        _yarn.init(_hadoopConf);
        _yarn.start();
>>>>>>> e20d245d
    }

    public void stop() {
        if(_client != null) {
            _client.close();
        }
        _yarn.stop();
    }
<<<<<<< HEAD
    ApplicationSubmissionContext appContext = 
      Records.newRecord(ApplicationSubmissionContext.class);
    appContext.setApplicationId(app.getApplicationId());
    appContext.setApplicationName(appName);
    appContext.setQueue(queue);
    
    // Set up the container launch context for the application master
    ContainerLaunchContext amContainer = Records
        .newRecord(ContainerLaunchContext.class);
    Map<String, LocalResource> localResources = new HashMap<String, LocalResource>();

    // set local resources for the application master
    // local files or archives as needed
    // In this scenario, the jar file for the application master is part of the
    // local resources
    LOG.info("Copy App Master jar from local filesystem and add to local environment");
    // Copy the application master jar to the filesystem
    // Create a local resource to point to the destination jar path
    String appMasterJar = findContainingJar(MasterServer.class);
    FileSystem fs = FileSystem.get(_hadoopConf);
    Path src = new Path(appMasterJar);
    String appHome =  ".storm/" + _appId;
    Path dst = new Path(fs.getHomeDirectory(), appHome + "/AppMaster.jar");
    fs.copyFromLocalFile(false, true, src, dst);
    localResources.put("AppMaster.jar", Util.newYarnAppResource(fs, dst));

    // 
    String stormVersion = Util.getStormVersion(_stormConf);
    Path zip = new Path("/lib/storm/"+stormVersion+"/storm.zip");
    localResources.put("storm", Util.newYarnAppResource(fs, zip,
        LocalResourceType.ARCHIVE, LocalResourceVisibility.PUBLIC));

    Path dirDst = Util.createConfigurationFileInFs(fs, _stormConf);
    // establish a symbolic link to conf directory
    //
    localResources.put("conf", Util.newYarnAppResource(fs, dirDst));

    // Set local resource info into app master container launch context
    amContainer.setLocalResources(localResources);

    // Set the env variables to be setup in the env where the application master
    // will be run
    LOG.info("Set the environment for the application master");
    Map<String, String> env = new HashMap<String, String>();
    // add the runtime classpath needed for tests to work
    Apps.addToEnvironment(env, Environment.CLASSPATH.name(), "./conf");
    Apps.addToEnvironment(env, Environment.CLASSPATH.name(), "./AppMaster.jar");
    //TODO need a better way to get the storm .zip created and put where it needs to go.
    Apps.addToEnvironment(env, Environment.CLASSPATH.name(), "./storm/storm/*");
    Apps.addToEnvironment(env, Environment.CLASSPATH.name(), "./storm/storm/lib/*");
    for (String c : _hadoopConf.getStrings(
        YarnConfiguration.YARN_APPLICATION_CLASSPATH,
        YarnConfiguration.DEFAULT_YARN_APPLICATION_CLASSPATH)) {
      Apps.addToEnvironment(env, Environment.CLASSPATH.name(), c
          .trim());
=======

    public ApplicationId getAppId() {
        //TODO make this immutable
        return _appId;
>>>>>>> e20d245d
    }

    @SuppressWarnings("unchecked")
    public synchronized StormMaster.Client getClient() throws YarnRemoteException {
        if (_client == null) {
            //TODO need a way to force this to reconnect in case of an error
            ApplicationReport report = _yarn.getApplicationReport(_appId);
            LOG.info("application report for "+_appId+" :"+report.getHost()+":"+report.getRpcPort());
            String host = report.getHost();
            if (host == null) {
              throw new RuntimeException(
                  "No host returned for Application Master " + _appId);
            }
            if (_stormConf == null ) {
              _stormConf = new HashMap<Object,Object>();
            }
            _stormConf.put(Config.MASTER_HOST, host);
            int port = report.getRpcPort();
            _stormConf.put(Config.MASTER_THRIFT_PORT, port);
            LOG.info("Attaching to "+host+":"+port+" to talk to app master "+_appId);
            //TODO need a better work around to the config not being set.
            _stormConf.put(Config.MASTER_TIMEOUT_SECS, 10);
            _client = MasterClient.getConfiguredClient(_stormConf);
        }
        return _client.getClient();
    }

    private void launchApp(String appName, String queue, int amMB, String storm_zip_location) throws Exception {
        LOG.debug("StormOnYarn:launchApp() ...");
        GetNewApplicationResponse app = _yarn.getNewApplication();
        _appId = app.getApplicationId();
        LOG.debug("_appId:"+_appId);

        if(amMB > app.getMaximumResourceCapability().getMemory()) {
            //TODO need some sanity checks
            amMB = app.getMaximumResourceCapability().getMemory();
        }
        ApplicationSubmissionContext appContext = 
                Records.newRecord(ApplicationSubmissionContext.class);
        appContext.setApplicationId(app.getApplicationId());
        appContext.setApplicationName(appName);
        appContext.setQueue(queue);

        // Set up the container launch context for the application master
        ContainerLaunchContext amContainer = Records
                .newRecord(ContainerLaunchContext.class);
        Map<String, LocalResource> localResources = new HashMap<String, LocalResource>();

        // set local resources for the application master
        // local files or archives as needed
        // In this scenario, the jar file for the application master is part of the
        // local resources
        LOG.info("Copy App Master jar from local filesystem and add to local environment");
        // Copy the application master jar to the filesystem
        // Create a local resource to point to the destination jar path
        String appMasterJar = findContainingJar(MasterServer.class);
        FileSystem fs = FileSystem.get(_hadoopConf);
        Path src = new Path(appMasterJar);
        String appHome =  Util.getApplicationHomeForId(_appId.toString());
        Path dst = new Path(fs.getHomeDirectory(), 
                appHome + Path.SEPARATOR + "AppMaster.jar");
        fs.copyFromLocalFile(false, true, src, dst);
        localResources.put("AppMaster.jar", Util.newYarnAppResource(fs, dst));

        Path zip;
        if (storm_zip_location != null) {
            zip = new Path(storm_zip_location);
        } else {
            String stormVersion = Util.getStormVersion(_stormConf);
            zip = new Path("/lib/storm/"+stormVersion+"/storm.zip");         
        }
        localResources.put("storm", Util.newYarnAppResource(fs, zip,
                LocalResourceType.ARCHIVE, LocalResourceVisibility.PUBLIC));
        
        Path dirDst = Util.createConfigurationFileInFs(fs, appHome, _stormConf, _hadoopConf);
        // establish a symbolic link to conf directory
        localResources.put("conf", Util.newYarnAppResource(fs, dirDst));

        // Set local resource info into app master container launch context
        amContainer.setLocalResources(localResources);

        // Set the env variables to be setup in the env where the application master
        // will be run
        LOG.info("Set the environment for the application master");
        Map<String, String> env = new HashMap<String, String>();
        // add the runtime classpath needed for tests to work
        Apps.addToEnvironment(env, Environment.CLASSPATH.name(), "./conf");
        Apps.addToEnvironment(env, Environment.CLASSPATH.name(), "./AppMaster.jar");
        //TODO need a better way to get the storm .zip created and put where it needs to go.
        Apps.addToEnvironment(env, Environment.CLASSPATH.name(), "./storm/storm/*");
        Apps.addToEnvironment(env, Environment.CLASSPATH.name(), "./storm/storm/lib/*");
        for (String c : _hadoopConf.getStrings(
                YarnConfiguration.YARN_APPLICATION_CLASSPATH,
                YarnConfiguration.DEFAULT_YARN_APPLICATION_CLASSPATH)) {
            Apps.addToEnvironment(env, Environment.CLASSPATH.name(), c.trim());
        }
        
        //For tests purpose, add maven generated classpath     
        Apps.addToEnvironment(env, Environment.CLASSPATH.name(), findContainingJar(Class.forName("org.apache.commons.configuration.Configuration")));
        Apps.addToEnvironment(env, Environment.CLASSPATH.name(), findContainingJar(Class.forName("org.apache.commons.cli.Options")));
        Apps.addToEnvironment(env, Environment.CLASSPATH.name(), findContainingJar(Class.forName("org.apache.hadoop.net.NetUtils")));
        Apps.addToEnvironment(env, Environment.CLASSPATH.name(), findContainingJar(Class.forName("org.apache.hadoop.conf.Configuration")));
        Apps.addToEnvironment(env, Environment.CLASSPATH.name(), findContainingJar(Class.forName("org.apache.hadoop.security.authentication.client.AuthenticationException")));
        Apps.addToEnvironment(env, Environment.CLASSPATH.name(), findContainingJar(Class.forName("org.apache.hadoop.yarn.YarnException")));
        Apps.addToEnvironment(env, Environment.CLASSPATH.name(), findContainingJar(Class.forName("org.apache.hadoop.yarn.api.ApplicationConstants")));
        Apps.addToEnvironment(env, Environment.CLASSPATH.name(), findContainingJar(Class.forName("org.apache.hadoop.yarn.api.protocolrecords.AllocateResponse")));
        Apps.addToEnvironment(env, Environment.CLASSPATH.name(), findContainingJar(Class.forName("org.apache.hadoop.yarn.api.records.ApplicationAttemptId")));
        Apps.addToEnvironment(env, Environment.CLASSPATH.name(), findContainingJar(Class.forName("org.apache.hadoop.yarn.conf.YarnConfiguration")));
        Apps.addToEnvironment(env, Environment.CLASSPATH.name(), findContainingJar(Class.forName("org.apache.hadoop.yarn.service.Service")));
        Apps.addToEnvironment(env, Environment.CLASSPATH.name(), findContainingJar(Class.forName("org.apache.hadoop.yarn.util.ConverterUtils")));
        Apps.addToEnvironment(env, Environment.CLASSPATH.name(), findContainingJar(Class.forName("org.apache.hadoop.yarn.client.AMRMClientImpl")));
        Apps.addToEnvironment(env, Environment.CLASSPATH.name(), findContainingJar(Class.forName("com.google.protobuf.MessageOrBuilder")));
        
        env.put("appJar", appMasterJar);
        env.put("appName", appName);
        env.put("appId", new Integer(_appId.getId()).toString());
        amContainer.setEnvironment(env);

        // Set the necessary command to execute the application master
        Vector<String> vargs = new Vector<String>();

        // TODO need a better way to do debugging
        vargs.add("find");
        vargs.add(".");
        vargs.add("-follow");
        vargs.add("|");
        vargs.add("xargs");
        vargs.add("ls");
        vargs.add("-ld");
        vargs.add("1>" + ApplicationConstants.LOG_DIR_EXPANSION_VAR + "/files");
        vargs.add("&&");
        vargs.add("echo");
        vargs.add("$CLASSPATH");
        vargs.add("1>" + ApplicationConstants.LOG_DIR_EXPANSION_VAR + "/classpath");
        vargs.add("&&");
        vargs.add("echo");
        vargs.add("$PWD");
        vargs.add("1>" + ApplicationConstants.LOG_DIR_EXPANSION_VAR + "/pwd");
        vargs.add("&&");
        vargs.add("java");
        vargs.add("-Dstorm.home=./storm/storm/");
        //vargs.add("-verbose:class");
        vargs.add("com.yahoo.storm.yarn.MasterServer");
        vargs.add("1>" + ApplicationConstants.LOG_DIR_EXPANSION_VAR + "/stdout");
        vargs.add("2>" + ApplicationConstants.LOG_DIR_EXPANSION_VAR + "/stderr");
        // Set java executable command
        LOG.info("Setting up app master command:"+vargs);

        amContainer.setCommands(vargs);

        // Set up resource type requirements
        // For now, only memory is supported so we set memory requirements
        Resource capability = Records.newRecord(Resource.class);
        capability.setMemory(amMB);
        amContainer.setResource(capability);
        appContext.setAMContainerSpec(amContainer);

        _yarn.submitApplication(appContext);
    }


    /**
     * Wait until the application is successfully launched
     * @throws YarnRemoteException
     */
    public boolean waitUntilLaunched() throws YarnRemoteException {
        while (true) {

            // Check app status every 1 second.
            try {
                Thread.sleep(1000);
            } catch (InterruptedException e) {
                LOG.debug("Thread sleep in monitoring loop interrupted");
            }

            // Get application report for the appId we are interested in 
            ApplicationReport report = _yarn.getApplicationReport(_appId);
            YarnApplicationState state = report.getYarnApplicationState();
            FinalApplicationStatus dsStatus = report.getFinalApplicationStatus();
            if (YarnApplicationState.FINISHED == state) {
                if (FinalApplicationStatus.SUCCEEDED == dsStatus) {
                    LOG.info("Application has completed successfully. Breaking monitoring loop");
                    return true;        
                }
                else {
                    LOG.info("Application did finished unsuccessfully."
                            + " YarnState=" + state.toString() + ", DSFinalStatus=" + dsStatus.toString()
                            + ". Breaking monitoring loop");
                    return false;
                }             
            }
            else if (YarnApplicationState.KILLED == state   
                    || YarnApplicationState.FAILED == state) {
                LOG.info("Application did not finish."
                        + " YarnState=" + state.toString() + ", DSFinalStatus=" + dsStatus.toString()
                        + ". Breaking monitoring loop");
                return false;
            }           

            //announce application master's host and port
            if (state==YarnApplicationState.RUNNING) {
                return true;
            }
        }    
    }


    /** 
     * Find a jar that contains a class of the same name, if any.
     * It will return a jar file, even if that is not the first thing
     * on the class path that has a class with the same name.
     * 
     * @param my_class the class to find.
     * @return a jar file that contains the class, or null.
     * @throws IOException on any error
     */
    public static String findContainingJar(Class<?> my_class) throws IOException {
        ClassLoader loader = my_class.getClassLoader();
        String class_file = my_class.getName().replaceAll("\\.", "/") + ".class";
        for(Enumeration<URL> itr = loader.getResources(class_file);
                itr.hasMoreElements();) {
            URL url = itr.nextElement();
            if ("jar".equals(url.getProtocol())) {
                String toReturn = url.getPath();
                if (toReturn.startsWith("file:")) {
                    toReturn = toReturn.substring("file:".length());
                }
                // URLDecoder is a misnamed class, since it actually decodes
                // x-www-form-urlencoded MIME type rather than actual
                // URL encoding (which the file path has). Therefore it would
                // decode +s to ' 's which is incorrect (spaces are actually
                // either unencoded or encoded as "%20"). Replace +s first, so
                // that they are kept sacred during the decoding process.
                toReturn = toReturn.replaceAll("\\+", "%2B");
                toReturn = URLDecoder.decode(toReturn, "UTF-8");
                return toReturn.replaceAll("!.*$", "");
            }
        }
                
        throw new IOException("Fail to locat a JAR for class: "+my_class.getName());
    }

    public static StormOnYarn launchApplication(String appName, String queue, 
            int amMB, @SuppressWarnings("rawtypes") Map stormConf, String storm_zip_location) throws Exception {
        StormOnYarn storm = new StormOnYarn(stormConf);
        storm.launchApp(appName, queue, amMB, storm_zip_location);
        return storm;
    }

    public static StormOnYarn attachToApp(String appId,
            @SuppressWarnings("rawtypes") Map stormConf) {
        return new StormOnYarn(ConverterUtils.toApplicationId(appId), stormConf);
    }
}<|MERGE_RESOLUTION|>--- conflicted
+++ resolved
@@ -54,63 +54,6 @@
 import com.yahoo.storm.yarn.generated.StormMaster;
 
 public class StormOnYarn {
-<<<<<<< HEAD
-  private static final Logger LOG = LoggerFactory.getLogger(StormOnYarn.class);
-  
-  private YarnClient _yarn;
-  private YarnConfiguration _hadoopConf;
-  private ApplicationId _appId;
-  @SuppressWarnings("rawtypes")
-  private Map _stormConf;
-  private MasterClient _client = null;
-  
-  private StormOnYarn(@SuppressWarnings("rawtypes") Map stormConf) {
-    this(null, stormConf);
-  }
-  
-  private StormOnYarn(ApplicationId appId, 
-      @SuppressWarnings("rawtypes") Map stormConf) {
-    _stormConf = stormConf;
-    _appId = appId;
-    _hadoopConf = new YarnConfiguration();
-    _yarn = new YarnClientImpl();
-    _yarn.init(_hadoopConf);
-    _yarn.start();
-  }
-  
-  public void stop() {
-    if(_client != null) {
-      _client.close();
-    }
-    _yarn.stop();
-  }
-  
-  public ApplicationId getAppId() {
-    //TODO make this immutable
-    return _appId;
-  }
-  
-  @SuppressWarnings("unchecked")
-  private synchronized StormMaster.Client getClient() throws YarnRemoteException {
-    if (_client == null) {
-      //TODO need a way to force this to reconnect in case of an error
-      ApplicationReport report = _yarn.getApplicationReport(_appId);
-      String host = report.getHost();
-      if (host == null) {
-        throw new RuntimeException("No host returned for Application Master "
-            + _appId);
-      }
-      if (_stormConf == null ) {
-        _stormConf = new HashMap<Object,Object>();
-      }
-      _stormConf.put(Config.MASTER_HOST, host);
-      int port = report.getRpcPort();
-      _stormConf.put(Config.MASTER_THRIFT_PORT, port);
-      LOG.info("Attaching to "+host+":"+port+" to talk to app master");
-      //TODO need a better work around to the config not being set.
-      _stormConf.put(Config.MASTER_TIMEOUT_SECS, 10);
-      _client = MasterClient.getConfiguredClient(_stormConf);
-=======
     private static final Logger LOG = LoggerFactory.getLogger(StormOnYarn.class);
 
     private YarnClient _yarn;
@@ -133,7 +76,6 @@
         _appId = appId;
         _yarn.init(_hadoopConf);
         _yarn.start();
->>>>>>> e20d245d
     }
 
     public void stop() {
@@ -142,68 +84,10 @@
         }
         _yarn.stop();
     }
-<<<<<<< HEAD
-    ApplicationSubmissionContext appContext = 
-      Records.newRecord(ApplicationSubmissionContext.class);
-    appContext.setApplicationId(app.getApplicationId());
-    appContext.setApplicationName(appName);
-    appContext.setQueue(queue);
-    
-    // Set up the container launch context for the application master
-    ContainerLaunchContext amContainer = Records
-        .newRecord(ContainerLaunchContext.class);
-    Map<String, LocalResource> localResources = new HashMap<String, LocalResource>();
-
-    // set local resources for the application master
-    // local files or archives as needed
-    // In this scenario, the jar file for the application master is part of the
-    // local resources
-    LOG.info("Copy App Master jar from local filesystem and add to local environment");
-    // Copy the application master jar to the filesystem
-    // Create a local resource to point to the destination jar path
-    String appMasterJar = findContainingJar(MasterServer.class);
-    FileSystem fs = FileSystem.get(_hadoopConf);
-    Path src = new Path(appMasterJar);
-    String appHome =  ".storm/" + _appId;
-    Path dst = new Path(fs.getHomeDirectory(), appHome + "/AppMaster.jar");
-    fs.copyFromLocalFile(false, true, src, dst);
-    localResources.put("AppMaster.jar", Util.newYarnAppResource(fs, dst));
-
-    // 
-    String stormVersion = Util.getStormVersion(_stormConf);
-    Path zip = new Path("/lib/storm/"+stormVersion+"/storm.zip");
-    localResources.put("storm", Util.newYarnAppResource(fs, zip,
-        LocalResourceType.ARCHIVE, LocalResourceVisibility.PUBLIC));
-
-    Path dirDst = Util.createConfigurationFileInFs(fs, _stormConf);
-    // establish a symbolic link to conf directory
-    //
-    localResources.put("conf", Util.newYarnAppResource(fs, dirDst));
-
-    // Set local resource info into app master container launch context
-    amContainer.setLocalResources(localResources);
-
-    // Set the env variables to be setup in the env where the application master
-    // will be run
-    LOG.info("Set the environment for the application master");
-    Map<String, String> env = new HashMap<String, String>();
-    // add the runtime classpath needed for tests to work
-    Apps.addToEnvironment(env, Environment.CLASSPATH.name(), "./conf");
-    Apps.addToEnvironment(env, Environment.CLASSPATH.name(), "./AppMaster.jar");
-    //TODO need a better way to get the storm .zip created and put where it needs to go.
-    Apps.addToEnvironment(env, Environment.CLASSPATH.name(), "./storm/storm/*");
-    Apps.addToEnvironment(env, Environment.CLASSPATH.name(), "./storm/storm/lib/*");
-    for (String c : _hadoopConf.getStrings(
-        YarnConfiguration.YARN_APPLICATION_CLASSPATH,
-        YarnConfiguration.DEFAULT_YARN_APPLICATION_CLASSPATH)) {
-      Apps.addToEnvironment(env, Environment.CLASSPATH.name(), c
-          .trim());
-=======
 
     public ApplicationId getAppId() {
         //TODO make this immutable
         return _appId;
->>>>>>> e20d245d
     }
 
     @SuppressWarnings("unchecked")
