/*
 * Copyright (c) 2013 Yahoo! Inc. All Rights Reserved.
 *
 * Licensed under the Apache License, Version 2.0 (the "License");
 * you may not use this file except in compliance with the License.
 * You may obtain a copy of the License at
 *
 *   http://www.apache.org/licenses/LICENSE-2.0
 *
 * Unless required by applicable law or agreed to in writing, software
 * distributed under the License is distributed on an "AS IS" BASIS,
 * WITHOUT WARRANTIES OR CONDITIONS OF ANY KIND, either express or implied.
 * See the License for the specific language governing permissions and
 * limitations under the License. See accompanying LICENSE file.
 */

package com.yahoo.storm.yarn;

import java.io.IOException;
import java.net.InetSocketAddress;
import java.net.URL;
import java.net.URLDecoder;
import java.util.Enumeration;
import java.util.HashMap;
import java.util.Map;
import java.util.Vector;

import org.apache.hadoop.fs.FileSystem;
import org.apache.hadoop.fs.Path;
import org.apache.hadoop.yarn.api.ApplicationConstants;
import org.apache.hadoop.yarn.api.ApplicationConstants.Environment;
import org.apache.hadoop.yarn.api.protocolrecords.GetNewApplicationResponse;
import org.apache.hadoop.yarn.api.records.ApplicationId;
import org.apache.hadoop.yarn.api.records.ApplicationReport;
import org.apache.hadoop.yarn.api.records.ApplicationSubmissionContext;
import org.apache.hadoop.yarn.api.records.ContainerLaunchContext;
import org.apache.hadoop.yarn.api.records.FinalApplicationStatus;
import org.apache.hadoop.yarn.api.records.LocalResource;
import org.apache.hadoop.yarn.api.records.LocalResourceType;
import org.apache.hadoop.yarn.api.records.LocalResourceVisibility;
import org.apache.hadoop.yarn.api.records.Resource;
import org.apache.hadoop.yarn.api.records.YarnApplicationState;
import org.apache.hadoop.yarn.conf.YarnConfiguration;
import org.apache.hadoop.yarn.exceptions.YarnRemoteException;
import org.apache.hadoop.yarn.util.Apps;
import org.apache.hadoop.yarn.util.ConverterUtils;
import org.apache.hadoop.yarn.util.Records;
import org.slf4j.Logger;
import org.slf4j.LoggerFactory;

import com.yahoo.storm.yarn.Config;
import com.yahoo.storm.yarn.generated.StormMaster;
import com.yahoo.storm.yarn.client.Constants;
import com.yahoo.storm.yarn.client.YarnClientImpl;

public class StormOnYarn {
    private static final Logger LOG = LoggerFactory.getLogger(StormOnYarn.class);

    private YarnClientImpl _yarn;
    private YarnConfiguration _hadoopConf;
    private ApplicationId _appId;
    @SuppressWarnings("rawtypes")
    private Map _stormConf;
    private MasterClient _client = null;
    private InetSocketAddress _yarnRMaddr;

    private StormOnYarn(@SuppressWarnings("rawtypes") Map stormConf) {
        this(null, stormConf);
    }

    private StormOnYarn(ApplicationId appId, @SuppressWarnings("rawtypes") Map stormConf) {        
        _hadoopConf = new YarnConfiguration();  
        _yarnRMaddr = _hadoopConf.getSocketAddr(YarnConfiguration.RM_ADDRESS, YarnConfiguration.DEFAULT_RM_ADDRESS, YarnConfiguration.DEFAULT_RM_PORT);
        _yarn = new YarnClientImpl(_yarnRMaddr);
        _stormConf = stormConf;
        _appId = appId;
        _yarn.init(_hadoopConf);
        _yarn.start();
    }

    public void stop() {
        if(_client != null) {
            _client.close();
        }
        _yarn.stop();
    }

    public ApplicationId getAppId() {
        //TODO make this immutable
        return _appId;
    }

    @SuppressWarnings("unchecked")
    public synchronized StormMaster.Client getClient() throws YarnRemoteException {
        if (_client == null) {
            //TODO need a way to force this to reconnect in case of an error
            ApplicationReport report = _yarn.getApplicationReport(_appId);
            LOG.info("application report for "+_appId+" :"+report.getHost()+":"+report.getRpcPort());
            String host = report.getHost();
            if (host == null) {
              throw new RuntimeException(
                  "No host returned for Application Master " + _appId);
            }
            if (_stormConf == null ) {
              _stormConf = new HashMap<Object,Object>();
            }
            _stormConf.put(Config.MASTER_HOST, host);
            int port = report.getRpcPort();
            _stormConf.put(Config.MASTER_THRIFT_PORT, port);
            LOG.info("Attaching to "+host+":"+port+" to talk to app master "+_appId);
            //TODO need a better work around to the config not being set.
            _stormConf.put(Config.MASTER_TIMEOUT_SECS, 10);
            _client = MasterClient.getConfiguredClient(_stormConf);
        }
        return _client.getClient();
    }

    private void launchApp(String appName, String queue, int amMB, String storm_zip_location) throws Exception {
        LOG.debug("StormOnYarn:launchApp() ...");
        GetNewApplicationResponse app = _yarn.getNewApplication();
        _appId = app.getApplicationId();
        LOG.debug("_appId:"+_appId);

        if(amMB > app.getMaximumResourceCapability().getMemory()) {
            //TODO need some sanity checks
            amMB = app.getMaximumResourceCapability().getMemory();
        }
        ApplicationSubmissionContext appContext = 
                Records.newRecord(ApplicationSubmissionContext.class);
        appContext.setApplicationId(app.getApplicationId());
        appContext.setApplicationName(appName);
        appContext.setQueue(queue);

        // Set up the container launch context for the application master
        ContainerLaunchContext amContainer = Records
                .newRecord(ContainerLaunchContext.class);
        Map<String, LocalResource> localResources = new HashMap<String, LocalResource>();

        // set local resources for the application master
        // local files or archives as needed
        // In this scenario, the jar file for the application master is part of the
        // local resources
        LOG.info("Copy App Master jar from local filesystem and add to local environment");
        // Copy the application master jar to the filesystem
        // Create a local resource to point to the destination jar path
        String appMasterJar = findContainingJar(MasterServer.class);
        FileSystem fs = FileSystem.get(_hadoopConf);
        Path src = new Path(appMasterJar);
        String appHome =  Util.getApplicationHomeForId(_appId.toString());
        Path dst = new Path(fs.getHomeDirectory(), 
                appHome + Path.SEPARATOR + "AppMaster.jar");
        fs.copyFromLocalFile(false, true, src, dst);
        localResources.put("AppMaster.jar", Util.newYarnAppResource(fs, dst));

        String stormVersion = Util.getStormVersion(_stormConf);
        Path zip;
        if (storm_zip_location != null) {
            zip = new Path(storm_zip_location);
        } else {
            zip = new Path("/lib/storm/"+stormVersion+"/storm.zip");         
        }
        _stormConf.put("storm.zip.path", zip.makeQualified(fs).toUri().getPath());
        localResources.put("storm", Util.newYarnAppResource(fs, zip,
                LocalResourceType.ARCHIVE, LocalResourceVisibility.PUBLIC));
        
        Path dirDst = Util.createConfigurationFileInFs(fs, appHome, _stormConf, _hadoopConf);
        // establish a symbolic link to conf directory
        localResources.put("conf", Util.newYarnAppResource(fs, dirDst));

        // Set local resource info into app master container launch context
        amContainer.setLocalResources(localResources);

        // Set the env variables to be setup in the env where the application master
        // will be run
        LOG.info("Set the environment for the application master");
        Map<String, String> env = new HashMap<String, String>();
        // add the runtime classpath needed for tests to work
        Apps.addToEnvironment(env, Environment.CLASSPATH.name(), "./conf");
        Apps.addToEnvironment(env, Environment.CLASSPATH.name(), "./AppMaster.jar");
        //TODO need a better way to get the storm .zip created and put where it needs to go.
<<<<<<< HEAD
        String storm_n_version = Util.getVersionedStormRoot(zip);
        LOG.debug("storm_n_version:"+storm_n_version);
        Apps.addToEnvironment(env, Environment.CLASSPATH.name(), "./storm/"+storm_n_version+"/*");
        Apps.addToEnvironment(env, Environment.CLASSPATH.name(), "./storm/"+storm_n_version+"/lib/*");
=======

        String stormHomeInZip = Util.getStormHomeInZip(fs, zip, stormVersion);

        Apps.addToEnvironment(env, Environment.CLASSPATH.name(), "./storm/" + stormHomeInZip + "/*");
        Apps.addToEnvironment(env, Environment.CLASSPATH.name(), "./storm/" + stormHomeInZip + "/lib/*");
 
>>>>>>> 9ba8cb83
        for (String c : _hadoopConf.getStrings(
                YarnConfiguration.YARN_APPLICATION_CLASSPATH,
                Constants.DEFAULT_YARN_APPLICATION_CLASSPATH)) {
            Apps.addToEnvironment(env, Environment.CLASSPATH.name(), c.trim());
        }
        
        //For tests purpose, add maven generated classpath     
        Apps.addToEnvironment(env, Environment.CLASSPATH.name(), findContainingJar(Class.forName("org.apache.commons.configuration.Configuration")));
        Apps.addToEnvironment(env, Environment.CLASSPATH.name(), findContainingJar(Class.forName("org.apache.commons.cli.Options")));
        Apps.addToEnvironment(env, Environment.CLASSPATH.name(), findContainingJar(Class.forName("org.apache.hadoop.net.NetUtils")));
        Apps.addToEnvironment(env, Environment.CLASSPATH.name(), findContainingJar(Class.forName("org.apache.hadoop.conf.Configuration")));
        Apps.addToEnvironment(env, Environment.CLASSPATH.name(), findContainingJar(Class.forName("org.apache.hadoop.security.authentication.client.AuthenticationException")));
        Apps.addToEnvironment(env, Environment.CLASSPATH.name(), findContainingJar(Class.forName("org.apache.hadoop.yarn.YarnException")));
        Apps.addToEnvironment(env, Environment.CLASSPATH.name(), findContainingJar(Class.forName("org.apache.hadoop.yarn.api.ApplicationConstants")));
        Apps.addToEnvironment(env, Environment.CLASSPATH.name(), findContainingJar(Class.forName("org.apache.hadoop.yarn.api.protocolrecords.AllocateResponse")));
        Apps.addToEnvironment(env, Environment.CLASSPATH.name(), findContainingJar(Class.forName("org.apache.hadoop.yarn.api.records.ApplicationAttemptId")));
        Apps.addToEnvironment(env, Environment.CLASSPATH.name(), findContainingJar(Class.forName("org.apache.hadoop.yarn.conf.YarnConfiguration")));
        Apps.addToEnvironment(env, Environment.CLASSPATH.name(), findContainingJar(Class.forName("org.apache.hadoop.yarn.service.Service")));
        Apps.addToEnvironment(env, Environment.CLASSPATH.name(), findContainingJar(Class.forName("org.apache.hadoop.yarn.util.ConverterUtils")));
        //Apps.addToEnvironment(env, Environment.CLASSPATH.name(), findContainingJar(Class.forName("org.apache.hadoop.yarn.client.AMRMClientImpl")));
        Apps.addToEnvironment(env, Environment.CLASSPATH.name(), findContainingJar(Class.forName("com.google.protobuf.MessageOrBuilder")));
        
        env.put("appJar", appMasterJar);
        env.put("appName", appName);
        env.put("appId", new Integer(_appId.getId()).toString());
        amContainer.setEnvironment(env);

        // Set the necessary command to execute the application master
        Vector<String> vargs = new Vector<String>();

        // TODO need a better way to do debugging
        vargs.add("find");
        vargs.add(".");
        vargs.add("-follow");
        vargs.add("|");
        vargs.add("xargs");
        vargs.add("ls");
        vargs.add("-ld");
        vargs.add("1>" + ApplicationConstants.LOG_DIR_EXPANSION_VAR + "/files");
        vargs.add("&&");
        vargs.add("echo");
        vargs.add("$CLASSPATH");
        vargs.add("1>" + ApplicationConstants.LOG_DIR_EXPANSION_VAR + "/classpath");
        vargs.add("&&");
        vargs.add("echo");
        vargs.add("$PWD");
        vargs.add("1>" + ApplicationConstants.LOG_DIR_EXPANSION_VAR + "/pwd");
        vargs.add("&&");
        vargs.add("java");
<<<<<<< HEAD
        vargs.add("-Dstorm.home=./storm/"+storm_n_version+"/");
=======
        vargs.add("-Dstorm.home=./storm/" + stormHomeInZip + "/");
>>>>>>> 9ba8cb83
        //vargs.add("-verbose:class");
        vargs.add("com.yahoo.storm.yarn.MasterServer");
        vargs.add("1>" + ApplicationConstants.LOG_DIR_EXPANSION_VAR + "/stdout");
        vargs.add("2>" + ApplicationConstants.LOG_DIR_EXPANSION_VAR + "/stderr");
        // Set java executable command
        LOG.info("Setting up app master command:"+vargs);

        amContainer.setCommands(vargs);

        // Set up resource type requirements
        // For now, only memory is supported so we set memory requirements
        Resource capability = Records.newRecord(Resource.class);
        capability.setMemory(amMB);
        amContainer.setResource(capability);
        appContext.setAMContainerSpec(amContainer);

        _yarn.submitApplication(appContext);
    }


    /**
     * Wait until the application is successfully launched
     * @throws YarnRemoteException
     */
    public boolean waitUntilLaunched() throws YarnRemoteException {
        while (true) {

            // Check app status every 1 second.
            try {
                Thread.sleep(1000);
            } catch (InterruptedException e) {
                LOG.debug("Thread sleep in monitoring loop interrupted");
            }

            // Get application report for the appId we are interested in 
            ApplicationReport report = _yarn.getApplicationReport(_appId);
            YarnApplicationState state = report.getYarnApplicationState();
            FinalApplicationStatus dsStatus = report.getFinalApplicationStatus();
            if (YarnApplicationState.FINISHED == state) {
                if (FinalApplicationStatus.SUCCEEDED == dsStatus) {
                    LOG.info("Application has completed successfully. Breaking monitoring loop");
                    return true;        
                }
                else {
                    LOG.info("Application did finished unsuccessfully."
                            + " YarnState=" + state.toString() + ", DSFinalStatus=" + dsStatus.toString()
                            + ". Breaking monitoring loop");
                    return false;
                }             
            }
            else if (YarnApplicationState.KILLED == state   
                    || YarnApplicationState.FAILED == state) {
                LOG.info("Application did not finish."
                        + " YarnState=" + state.toString() + ", DSFinalStatus=" + dsStatus.toString()
                        + ". Breaking monitoring loop");
                return false;
            }           

            //announce application master's host and port
            if (state==YarnApplicationState.RUNNING) {
                return true;
            }
        }    
    }


    /** 
     * Find a jar that contains a class of the same name, if any.
     * It will return a jar file, even if that is not the first thing
     * on the class path that has a class with the same name.
     * 
     * @param my_class the class to find.
     * @return a jar file that contains the class, or null.
     * @throws IOException on any error
     */
    public static String findContainingJar(Class<?> my_class) throws IOException {
        ClassLoader loader = my_class.getClassLoader();
        String class_file = my_class.getName().replaceAll("\\.", "/") + ".class";
        for(Enumeration<URL> itr = loader.getResources(class_file);
                itr.hasMoreElements();) {
            URL url = itr.nextElement();
            if ("jar".equals(url.getProtocol())) {
                String toReturn = url.getPath();
                if (toReturn.startsWith("file:")) {
                    toReturn = toReturn.substring("file:".length());
                }
                // URLDecoder is a misnamed class, since it actually decodes
                // x-www-form-urlencoded MIME type rather than actual
                // URL encoding (which the file path has). Therefore it would
                // decode +s to ' 's which is incorrect (spaces are actually
                // either unencoded or encoded as "%20"). Replace +s first, so
                // that they are kept sacred during the decoding process.
                toReturn = toReturn.replaceAll("\\+", "%2B");
                toReturn = URLDecoder.decode(toReturn, "UTF-8");
                return toReturn.replaceAll("!.*$", "");
            }
        }
                
        throw new IOException("Fail to locat a JAR for class: "+my_class.getName());
    }

    public static StormOnYarn launchApplication(String appName, String queue, 
            int amMB, @SuppressWarnings("rawtypes") Map stormConf, String storm_zip_location) throws Exception {
        StormOnYarn storm = new StormOnYarn(stormConf);
        storm.launchApp(appName, queue, amMB, storm_zip_location);
        return storm;
    }

    public static StormOnYarn attachToApp(String appId,
            @SuppressWarnings("rawtypes") Map stormConf) {
        return new StormOnYarn(ConverterUtils.toApplicationId(appId), stormConf);
    }
}<|MERGE_RESOLUTION|>--- conflicted
+++ resolved
@@ -178,19 +178,11 @@
         Apps.addToEnvironment(env, Environment.CLASSPATH.name(), "./conf");
         Apps.addToEnvironment(env, Environment.CLASSPATH.name(), "./AppMaster.jar");
         //TODO need a better way to get the storm .zip created and put where it needs to go.
-<<<<<<< HEAD
-        String storm_n_version = Util.getVersionedStormRoot(zip);
-        LOG.debug("storm_n_version:"+storm_n_version);
-        Apps.addToEnvironment(env, Environment.CLASSPATH.name(), "./storm/"+storm_n_version+"/*");
-        Apps.addToEnvironment(env, Environment.CLASSPATH.name(), "./storm/"+storm_n_version+"/lib/*");
-=======
 
         String stormHomeInZip = Util.getStormHomeInZip(fs, zip, stormVersion);
-
         Apps.addToEnvironment(env, Environment.CLASSPATH.name(), "./storm/" + stormHomeInZip + "/*");
         Apps.addToEnvironment(env, Environment.CLASSPATH.name(), "./storm/" + stormHomeInZip + "/lib/*");
  
->>>>>>> 9ba8cb83
         for (String c : _hadoopConf.getStrings(
                 YarnConfiguration.YARN_APPLICATION_CLASSPATH,
                 Constants.DEFAULT_YARN_APPLICATION_CLASSPATH)) {
@@ -240,11 +232,7 @@
         vargs.add("1>" + ApplicationConstants.LOG_DIR_EXPANSION_VAR + "/pwd");
         vargs.add("&&");
         vargs.add("java");
-<<<<<<< HEAD
-        vargs.add("-Dstorm.home=./storm/"+storm_n_version+"/");
-=======
         vargs.add("-Dstorm.home=./storm/" + stormHomeInZip + "/");
->>>>>>> 9ba8cb83
         //vargs.add("-verbose:class");
         vargs.add("com.yahoo.storm.yarn.MasterServer");
         vargs.add("1>" + ApplicationConstants.LOG_DIR_EXPANSION_VAR + "/stdout");
